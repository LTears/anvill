--- conflicted
+++ resolved
@@ -337,12 +337,7 @@
 
         mem = program.memory()
 
-<<<<<<< HEAD
-        seg = [None]
         ref_eas: Set[int] = set()
-=======
-        ref_eas = set()
->>>>>>> 270fc791
         ea = self._bn_func.start
         max_ea = self._bn_func.highest_address
         self._fill_bytes(program._bv, mem, ea, max_ea, ref_eas)
@@ -371,7 +366,6 @@
         for ref_ea in ref_eas:
             program.try_add_referenced_entity(ref_ea, add_refs_as_defs)
 
-<<<<<<< HEAD
     def _extract_types_mlil(self, item_or_list, initial_inst: mlinst) -> List[Tuple[str, Type, Optional[int]]]:
         """
         This function decomposes a list of MLIL instructions and variables into a list of tuples
@@ -421,10 +415,6 @@
 
     def _fill_bytes(self, memory, start, end, ref_eas):
         br = bn.BinaryReader(self._bv)
-=======
-    def _fill_bytes(self, bv, memory, start, end, ref_eas):
-        br = bn.BinaryReader(bv)
->>>>>>> 270fc791
         for bb in self._bn_func.basic_blocks:
             for ea in range(bb.start, bb.end):
                 seg = bv.get_segment_at(ea)
@@ -556,36 +546,6 @@
 
 
 class BNProgram(Program):
-<<<<<<< HEAD
-    def __init__(self, path_or_bv):
-        if isinstance(path_or_bv, bn.BinaryView):
-            self._bv: bn.BinaryView = path_or_bv
-            self._path: str = self._bv.file.filename
-        else:
-            self._path: str = path_or_bv
-            self._bv: bn.BinaryView = bn.BinaryViewType.get_view_of_file(self._path)
-        super(BNProgram, self).__init__(get_arch(self._bv), get_os(self._bv))
-
-    def get_variable_impl(self, address) -> Variable:
-        """Given an address, return a `Variable` instance, or
-        raise an `InvalidVariableException` exception."""
-        arch = self._arch
-
-        address, var_type = _invent_var_type(self._bv, address)
-        if not var_type:
-            raise InvalidVariableException(
-                "No variable defined at or containing address {:x}".format(address)
-            )
-
-        assert not isinstance(var_type, VoidType)
-        assert not isinstance(var_type, FunctionType)
-
-        self.add_symbol(address, _variable_name(self._bv, address))
-        var = BNVariable(
-            arch, address, var_type, _find_segment_containing_ea(self._bv, address), self._bv
-        )
-        return var
-=======
     def __init__(self, path):
         self._path = path
         self._bv = bn.BinaryViewType.get_view_of_file(self._path)
@@ -604,7 +564,6 @@
             var_type.set_num_elements(1)
 
         return BNVariable(bn_var, arch, address, var_type)
->>>>>>> 270fc791
 
     def get_function_impl(self, address):
         """Given an architecture and an address, return a `Function` instance or
@@ -622,10 +581,6 @@
                 "No function defined at or containing address {:x}".format(address)
             )
 
-<<<<<<< HEAD
-        # print bn_func.name, bn_func.function_type
-=======
->>>>>>> 270fc791
         func_type = get_type(bn_func.function_type)
         calling_conv = CallingConvention(arch, bn_func)
 
@@ -674,13 +629,7 @@
                 loc.set_type(retTy)
                 ret_list.append(loc)
 
-<<<<<<< HEAD
-        func = BNFunction(
-            self._bv, arch, address, param_list, ret_list, bn_func, func_type
-        )
-=======
         func = BNFunction(bn_func, arch, address, param_list, ret_list, func_type)
->>>>>>> 270fc791
         return func
 
     @property
